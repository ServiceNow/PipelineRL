--- conflicted
+++ resolved
@@ -151,28 +151,5 @@
       trim_obs_except_last_n: 2
       next_node: code
 
-<<<<<<< HEAD
-<<<<<<< HEAD
-<<<<<<< HEAD
-model_path: Qwen/Qwen3-8B
-# model_path: /mnt/llmd/base_models/ServiceNow-AI/7_9_25_14b_text_reasoning_sft
-
-# Local reward shaping for tool usage
-python_tool_shaping:
-  bonus_on_correct_with_python: 0.2
-  penalty_on_incorrect_without_python: 0.1
-  max_abs: 0.2
-
-# Encourage concise outputs (penalize long completions)
-length_shaping:
-  target_ratio: 0.1                # 10% of max_tokens; auto scales with max_tokens
-  min_target_tokens: 256           # lower clamp
-  max_target_tokens: 2048          # upper clamp
-  slope: 0.001                     # penalty per token beyond target
-  max_penalty: 0.2                 # clamp absolute penalty
-  bonus_on_short_correct: 0.05     # bonus if correct and concise
-
-=======
->>>>>>> bd234113
 model_path: Qwen/Qwen3-8B
 # model_path: /mnt/llmd/base_models/ServiceNow-AI/7_9_25_14b_text_reasoning_sft