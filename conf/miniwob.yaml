--- conflicted
+++ resolved
@@ -5,15 +5,9 @@
   - _self_
 
 world:
-<<<<<<< HEAD
-  actor_fraction: 2
-  preprocessor_fraction: 0
-  finetune_fraction: 6
-=======
   actor_fraction: 3
   preprocessor_fraction: 0
   finetune_fraction: 5
->>>>>>> e6e735d4
 
 # debug:
 #   mode: actor
@@ -40,13 +34,6 @@
 vllm_config:
   vllm_kwargs:
     max_model_len: 16384  # input + output tokens
-<<<<<<< HEAD
-#     enable-auto-tool-choice: ""
-#     tool-call-parser: llama3_json # use hermes for qwen
-#     chat_template: pipelinerl/domains/miniwob/tool_chat_template_llama3.1_json.jinja  # copy pasted from https://github.com/vllm-project/vllm/blob/main/examples/tool_chat_template_llama3.1_json.jinja
-#     enforce-eager: ""  # speed the actor llm startup a bit
-=======
->>>>>>> e6e735d4
 
 actor:
   rollout_policy: pipelinerl.domains.miniwob.rollouts.generate_miniwob_rollout
@@ -69,22 +56,10 @@
       Keep your replies concise and direct. Prioritize clarity and avoid over-elaboration.
       You will be provided with the content of the current page and a task from the user.
       Do not express your emotions or opinions about the user question.
-<<<<<<< HEAD
-    allowed_tools: |
-      You have access to the following tools:
-      {tools_description}
-=======
->>>>>>> e6e735d4
     allowed_steps: |
       You are allowed to produce ONLY steps with the following json schemas:
       {allowed_steps}
       Do not reproduce schema when producing the steps, use it as a reference.
-<<<<<<< HEAD
-    thought_format: |
-      Important! Respond with the plain text, do not include any JSON or code.
-      Do not output anything besides what I asked in this message.
-=======
->>>>>>> e6e735d4
     json_format: |
       Important! Respond with parsable JSON, do not include any text or code.
       Do not output anything besides one JSON object.
@@ -92,12 +67,6 @@
     - _target_: examples.rl_webagent.agent.WebNode
       name: set_goal
       system_prompt: ${agent.templates.system_prompt}
-      # guidance: |
-      #   Produce the thought that describes the intended solution to the task. In the reasoning lines:
-      #   - review the instructions from the user and the content of the page.
-      #   - outline the main task to be accomplished and the steps to be taken to achieve it.
-      #   - produce definiton of done, that will be checked later to verify if the task was completed.
-      #   ${agent.templates.thought_format}
       guidance: |
         Produce the reasoning_thought step that describes the intended solution to the task. In the reasoning lines:
         - review the instructions from the user and the content of the page.
@@ -105,10 +74,6 @@
         - produce definiton of done, that will be checked later to verify if the task was completed.
         Produce only one reasoning_thought step!
         ${agent.templates.json_format}
-<<<<<<< HEAD
-      # steps_prompt: ${agent.templates.allowed_tools}
-=======
->>>>>>> e6e735d4
       steps_prompt: ${agent.templates.allowed_steps}
       steps:
         - tapeagents.steps.ReasoningThought
@@ -118,17 +83,6 @@
       name: reflect
       system_prompt: ${agent.templates.system_prompt}
       guidance: |
-<<<<<<< HEAD
-        Review the current state of the page and previous steps to find the best possible next action to accomplish the task.
-        Produce the reflection_thought to describe the current page state, reflect on your last action, describe what is left to do, and what will be the immediate next action.
-        Produce only one reflection_thought step!
-        ${agent.templates.json_format}
-      #   ${agent.templates.thought_format}
-      # steps_prompt: ${agent.templates.allowed_tools}
-      steps_prompt: ${agent.templates.allowed_steps}
-      steps:
-        - examples.rl_webagent.steps.ReflectionThought
-=======
         Produce the reasoning_thought step that describes the current state of the page, the previous actions, and what should be the next best action to accomplish the task. In the reasoning lines:
         - think about which information could be relevant to the given task, note relevant BIDs and coordinates.
         - describe the last action taken, what were its expected effects on the page, versus the actual effects you can observe. Are they the same or not? if not, what could have gone wrong?
@@ -140,21 +94,11 @@
       steps_prompt: ${agent.templates.allowed_steps}
       steps:
         - tapeagents.steps.ReasoningThought
->>>>>>> e6e735d4
       trim_obs_except_last_n: 3  # keep the last 3 observations from the tape in prompt messages
       max_chars_page_observation: 3000  # keep up to 3000 chars in PageObservation steps
     - _target_: examples.rl_webagent.agent.WebNode
       name: act
       system_prompt: ${agent.templates.system_prompt}
-      # guidance: |
-      #   Produce the single next tool call to be performed with the current page.
-      #   If you think that the task is solved, call the FinalAnswer.
-      #   You can interact with the page elements using their BIDs or coordinates as arguments for actions.
-      #   HINTS:
-      #   - You can use the BIDs of the elements or the mouse position in x, y coordinates to interact with them.
-      #   - To select value in a dropdown or combobox, ALWAYS use SelectOption tool.
-      #   - To click on a checkbox or radio button, ALWAYS use BID (or coordinates) of the corresponding Text and not the BID (or coordinates) of the element itself.
-      #   - Press enter key to submit the search query.
       guidance: |
         Produce the next action to be performed with the current page.
         If you think that the task is solved, produce the final_answer_action.
@@ -167,10 +111,6 @@
         - Always produce only one step at a time.
         - Step kind is always lowercase and underscore separated.
         ${agent.templates.json_format}
-<<<<<<< HEAD
-      # steps_prompt: ${agent.templates.allowed_tools}
-=======
->>>>>>> e6e735d4
       steps_prompt: ${agent.templates.allowed_steps}
       use_known_actions: true
       steps:
