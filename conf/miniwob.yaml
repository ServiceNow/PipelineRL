--- conflicted
+++ resolved
@@ -7,13 +7,9 @@
 world:
   actor_fraction: 2
   preprocessor_fraction: 0
-<<<<<<< HEAD
-  finetune_fraction: 4
-=======
   finetune_fraction: 6
->>>>>>> 86635bd1
 
-save_tapes: true
+save_tapes: false
 
 output_dir: results/miniwob/${now:%Y-%m-%d}/${now:%H-%M-%S}
 model_path: meta-llama/Llama-3.1-8B-Instruct
@@ -42,7 +38,6 @@
 vllm_config:
   use_v1: false
   vllm_kwargs:
-<<<<<<< HEAD
     max-num-seqs: 256
     max-num-batched-tokens: 32000
     max_model_len: 16384
@@ -54,14 +49,7 @@
   problem_queue_size: 256
   async_batch_size: 1
   rollout_workers: 32
-=======
-    max_model_len: 16384  # input + output tokens
-
-actor:
-  rollout_policy: pipelinerl.domains.miniwob.rollouts.generate_miniwob_rollout
->>>>>>> 86635bd1
   shared_memory_entry_size: 100000000
-  llm_max_rollouts: 32
 
 preprocess:
   n_workers: 32  # Increase from 8
@@ -163,16 +151,7 @@
 # ENVIRONMENT CONFIGURATION
 start_attempts: 3  # number of attempts to start each task
 environment:
-<<<<<<< HEAD
   _target_: examples.rl_webagent.environment.WebEnvironment
-=======
-  _target_: pipelinerl.domains.miniwob.environment_server.WebEnvironmentServer
-  miniwob_url: ???
-  n_envs: 32
-  host: "0.0.0.0"
-  env_call_timeout: 60  # timeout for each environment call (e.g. start_task, act, etc.)
-  web_env_target: examples.rl_webagent.environment.WebEnvironment
->>>>>>> 86635bd1
   exp_path: null
   headless: true
   observation_format: axtree
