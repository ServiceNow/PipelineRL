--- conflicted
+++ resolved
@@ -68,12 +68,7 @@
     tensor-parallel-size: 1
     pipeline-parallel-size: 1
     generation-config: vllm
-<<<<<<< HEAD
-    max_model_len: 12000
-    #quantization: bf16_last_layer_fp32 
-=======
     max_model_len: 16000
->>>>>>> 10565e24
 
 world:
   replicas: 1
@@ -83,11 +78,7 @@
   finetune_fraction: 4
 
   # Number of environment servers per actor VLLM server
-<<<<<<< HEAD
-  env_replicas: 1
-=======
   env_replicas_per_actor: 1
->>>>>>> 10565e24
 
   actor_group_port: 9000
   environment_start_port: 7777
