--- conflicted
+++ resolved
@@ -16,13 +16,8 @@
     "torch>=2.6",
     "vllm==0.8.5.post1",
     "accelerate==1.7.0",
-<<<<<<< HEAD
-    "Tapeagents[finetune]==0.1.15",
-    "transformers==4.51.1",
-=======
     "Tapeagents[finetune]==0.1.16",
     "transformers==4.51.1" ,
->>>>>>> b9a747e4
     "flash-attn==2.7.4.post1",
     "ring-flash-attn==0.1.6",
     "math-verify[antlr4_9_3]==0.7.0",
