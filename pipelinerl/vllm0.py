import asyncio
import json
import logging
import os
import signal

import torch
import torch.distributed as dist
import uvloop
from pydantic import TypeAdapter
from vllm import AsyncLLMEngine
from vllm._version import version
from vllm.engine.arg_utils import AsyncEngineArgs
from vllm.entrypoints.launcher import serve_http
from vllm.entrypoints.openai.api_server import (
    build_app,
    create_server_socket,
    init_app_state,
    run_server,
)
from vllm.entrypoints.openai.cli_args import (
    make_arg_parser,
    validate_parsed_serve_args,
)
from vllm.entrypoints.openai.tool_parsers import ToolParserManager
from vllm.executor.mp_distributed_executor import MultiprocessingDistributedExecutor
from vllm.executor.multiproc_worker_utils import ProcessWorkerWrapper
from vllm.logger import init_logger
from vllm.model_executor.layers.sampler import SamplerOutput
from vllm.sequence import ExecuteModelRequest
from vllm.usage.usage_lib import UsageContext
from vllm.utils import FlexibleArgumentParser, set_ulimit
from vllm.worker.multi_step_model_runner import MultiStepModelRunner
from vllm.worker.multi_step_worker import MultiStepWorker
from vllm.worker.worker import Worker

import pipelinerl.torch_utils
<<<<<<< HEAD
import pipelinerl.vllm_quantization  # noqa: F401 - registers custom quantization configs
=======
from pipelinerl.finetune_loop import TrainerMessage, WeightUpdateRequest
>>>>>>> 10565e24

logger = logging.getLogger(__name__)
# configure this logger individually, in order to avoid messign
# with the default vllm logger configuration
logger.setLevel(logging.INFO)
handler = logging.StreamHandler()
handler.setLevel(logging.INFO)
formatter = logging.Formatter("%(asctime)s - %(name)s - %(levelname)s - %(message)s")
handler.setFormatter(formatter)
logger.addHandler(handler)

# Ensure quantization module logs are visible, too.
_qlogger = logging.getLogger("pipelinerl.vllm_quantization")
_qlogger.setLevel(logging.INFO)
# Avoid duplicate handlers if this module reloads.
if not _qlogger.handlers:
    _qlogger.addHandler(handler)
_qlogger.propagate = False


def make_worker_class(multi_step: bool):
    base_class = MultiStepWorker if multi_step else Worker

    class NewWorkerClass(base_class):
        def init_actor_update_group(
            self,
            actor_idx: int,
            actor_ngpus: int,
            weight_update_group_init_method: str,
            weight_update_group_world_size: int,
        ):
            self.pg_rank = 1 + actor_idx * actor_ngpus + self.rank
            # log all you know
            prefix = "[INIT_ACTOR_UPDATE_GROUP]: "
            logger.info(
                prefix
                + f"Actor index: {actor_idx}, actor ngpus: {actor_ngpus}, rank: {self.rank}, pg_rank: {self.pg_rank}"
            )
            logger.info(
                prefix
                + f"Weight update group init method: {weight_update_group_init_method}, world size: {weight_update_group_world_size}"
            )
            self.process_group = pipelinerl.torch_utils.init_extra_process_group(
                group_name="actor",
                backend="nccl",
                init_method=weight_update_group_init_method,
                rank=self.pg_rank,
                world_size=weight_update_group_world_size,
            )

        def receive_weight_update(self, request: WeightUpdateRequest):
            torch.cuda.synchronize(self.device)
            for info in request.parameters_info:
                model_dtype = self.model_config.dtype
                assert info.dtype == str(model_dtype), (
                    f"mismatch dtype: src {info.dtype},\ dst {self.model_config.dtype}"
                )
                buffer = torch.empty(tuple(info.shape), dtype=model_dtype, device=self.device)
                torch.distributed.broadcast(buffer, src=0, group=self.process_group)
                if isinstance(self.model_runner, MultiStepModelRunner):
                    loaded_params = self.model_runner._base_model_runner.model.load_weights(
                        weights=[(info.name, buffer)]
                    )
                else:
                    loaded_params = self.model_runner.model.load_weights(weights=[(info.name, buffer)])
                if len(loaded_params) != 1:
                    raise ValueError(f"model {info.name} not found in model state dict")
            logger.info("Weight update received")

    return NewWorkerClass


AsyncRLWorker = make_worker_class(multi_step=False)
AsyncRLMultiStepWorker = make_worker_class(multi_step=True)

executor_lock = asyncio.Lock()


class AsyncRLExecutor(MultiprocessingDistributedExecutor):
    async def execute_model_async(self, execute_model_req: ExecuteModelRequest) -> list[SamplerOutput]:
        async with executor_lock:
            return await super().execute_model_async(execute_model_req)

    async def stop_remote_worker_execution_loop_async(self) -> None:
        async with executor_lock:
            await super().stop_remote_worker_execution_loop_async()

    async def stop_remote_worker_execution_loop_no_lock(self) -> None:
        await super().stop_remote_worker_execution_loop_async()


class WeightUpdateManager:
    def __init__(self, args, executor: AsyncRLExecutor):
        self.executor = executor
        self.driver_worker = getattr(executor, "driver_worker")
        self.multi_step = args.num_scheduler_steps > 1
        assert isinstance(self.driver_worker.worker, AsyncRLMultiStepWorker if self.multi_step else AsyncRLWorker)
        self.other_workers = getattr(executor, "workers")
        self.args = args

    def input_process_groups(self):
        # Make a render-vous with the trainer
        futures = []
        for i, worker in enumerate(self.other_workers):
            assert isinstance(worker, ProcessWorkerWrapper)
            futures.append(
                worker.execute_method(
                    "init_actor_update_group",
                    self.args.actor_llm_idx,
                    torch.cuda.device_count(),
                    self.args.weight_update_group_init_method,
                    self.args.weight_update_group_world_size,
                )
            )
        self.driver_worker.init_actor_update_group(
            self.args.actor_llm_idx,
            torch.cuda.device_count(),
            self.args.weight_update_group_init_method,
            self.args.weight_update_group_world_size,
        )
        for future in futures:
            future.get()

    async def receive_weight_update(self, message: WeightUpdateRequest):
        logger.info(f"Received weight update request")
        async with executor_lock:
            if isinstance(self.executor, AsyncRLExecutor):
                await self.executor.stop_remote_worker_execution_loop_no_lock()
            logger.info(f"Stopped remote worker")
            futures = []
            for worker in self.other_workers:
                futures.append(worker.execute_method("receive_weight_update", message))
            self.driver_worker.receive_weight_update(message)
            for future in futures:
                future.get()
            logger.info(f"All workers received weight updates")


async def run_server(args, **uvicorn_kwargs) -> None:
    # COPIED FROM vllm/entrypoints/openai/api_server.py, vllm version 0.6.6.post1
    logger.info("vLLM API server version %s", version)
    logger.info("args: %s", args)

    if args.tool_parser_plugin and len(args.tool_parser_plugin) > 3:
        ToolParserManager.import_tool_parser(args.tool_parser_plugin)

    valide_tool_parses = ToolParserManager.tool_parsers.keys()
    if args.enable_auto_tool_choice and args.tool_call_parser not in valide_tool_parses:
        raise KeyError(
            f"invalid tool call parser: {args.tool_call_parser} (chose from {{ {','.join(valide_tool_parses)} }})"
        )

    # Choose a unique rendezvous port per actor to avoid torch.distributed
    # TCPStore collisions across concurrently launched vLLM processes.
    try:
        if "VLLM_PORT" not in os.environ:
            actor_idx = getattr(args, "actor_llm_idx", None)
            base_str = os.environ.get("VLLM_PORT_BASE", "")
            stride_str = os.environ.get("VLLM_PORT_STRIDE", "10")
            if actor_idx is not None and base_str.isdigit():
                base = int(base_str)
                stride = int(stride_str) if stride_str.isdigit() else 10
                port = base + stride * int(actor_idx)
                os.environ["VLLM_PORT"] = str(port)
                logger.info(
                    "Using VLLM_PORT=%s (base=%s stride=%s actor_idx=%s)",
                    port, base, stride, actor_idx,
                )
    except Exception as e:
        logger.warning("Failed to set VLLM_PORT from actor_idx: %s", e)

    # workaround to make sure that we bind the port before the engine is set up.
    # This avoids race conditions with ray.
    # see https://github.com/vllm-project/vllm/issues/8204
    sock_addr = (args.host or "", args.port)
    sock = create_server_socket(sock_addr)

    # workaround to avoid footguns where uvicorn drops requests with too
    # many concurrent requests active
    set_ulimit()

    def signal_handler(*_) -> None:
        # Interrupt server on sigterm while initializing
        raise KeyboardInterrupt("terminated")

    signal.signal(signal.SIGTERM, signal_handler)

    # Build the engine with the bespoke Executor and orker clases
    multi_step = args.num_scheduler_steps > 1
    engine_args = AsyncEngineArgs.from_cli_args(args)
    engine_config = engine_args.create_engine_config(UsageContext.OPENAI_API_SERVER)
    engine_config.parallel_config.distributed_executor_backend = AsyncRLExecutor
    engine_config.parallel_config.worker_cls = (
        "pipelinerl.vllm0.AsyncRLMultiStepWorker" if multi_step else "pipelinerl.vllm0.AsyncRLWorker"
    )
    engine = AsyncLLMEngine.from_vllm_config(
        vllm_config=engine_config,
        usage_context=UsageContext.OPENAI_API_SERVER,
        stat_loggers=None,
        start_engine_loop=True,
        disable_log_stats=engine_args.disable_log_stats,
        disable_log_requests=engine_args.disable_log_requests,
    )

    assert isinstance(engine.engine.model_executor, AsyncRLExecutor)
    weight_update_manager = WeightUpdateManager(args, engine.engine.model_executor)
    if not args.disable_weight_updates:
        weight_update_manager.input_process_groups()

    # Run HTTP server
    sock_addr = (args.host or "", args.port)
    sock = create_server_socket(sock_addr)
    app = build_app(args)

    @app.post("/receive_weight_update")
    async def _receive_weight_update(request: WeightUpdateRequest):
        await weight_update_manager.receive_weight_update(request)
        return {"status": "ok"}

<<<<<<< HEAD
=======
    # model_config = await engine.get_model_config()
>>>>>>> 10565e24
    await init_app_state(engine, engine_config, app.state, args)
    shutdown_task = await serve_http(
        app,
        sock,
        host=args.host,
        port=args.port,
        log_level=args.uvicorn_log_level,
        # increase timeout
        timeout_keep_alive=60,
        ssl_keyfile=args.ssl_keyfile,
        ssl_certfile=args.ssl_certfile,
        ssl_ca_certs=args.ssl_ca_certs,
        ssl_cert_reqs=args.ssl_cert_reqs,
        **uvicorn_kwargs,
    )

    # NB: Await server shutdown only after the backend context is exited
    await shutdown_task

    sock.close()

    # TODO: proper cleanup
    # dist.destroy_process_group(actor_update_group)


def run_llm():
    parser = FlexibleArgumentParser(description="vLLM OpenAI-Compatible RESTful API server.")
    parser = make_arg_parser(parser)
    parser.add_argument(
        "--disable-weight-updates", action="store_true", help="Whether to receive weight updates from the trainer"
    )
    parser.add_argument(
        "--actor-llm-idx",
        type=int,
    )
    parser.add_argument(
        "--weight-update-group-init-method",
        type=str,
    )
    parser.add_argument(
        "--weight-update-group-world-size",
        type=int,
    )
    args = parser.parse_args()
    validate_parsed_serve_args(args)

    uvloop.run(run_server(args))<|MERGE_RESOLUTION|>--- conflicted
+++ resolved
@@ -35,11 +35,8 @@
 from vllm.worker.worker import Worker
 
 import pipelinerl.torch_utils
-<<<<<<< HEAD
 import pipelinerl.vllm_quantization  # noqa: F401 - registers custom quantization configs
-=======
 from pipelinerl.finetune_loop import TrainerMessage, WeightUpdateRequest
->>>>>>> 10565e24
 
 logger = logging.getLogger(__name__)
 # configure this logger individually, in order to avoid messign
@@ -259,10 +256,6 @@
         await weight_update_manager.receive_weight_update(request)
         return {"status": "ok"}
 
-<<<<<<< HEAD
-=======
-    # model_config = await engine.get_model_config()
->>>>>>> 10565e24
     await init_app_state(engine, engine_config, app.state, args)
     shutdown_task = await serve_http(
         app,
