--- conflicted
+++ resolved
@@ -10,19 +10,13 @@
     success: bool
     no_error: bool
     no_answer: bool
-    prompt_tokens: int
-    output_tokens: int
     overflow: int  # 0 if finished, 1 if not finished
 
 class RolloutResult(BaseModel):
     training_texts: list[TrainingText]
-<<<<<<< HEAD
     metrics: BaseMetrics
-=======
     prompt_tokens: list[int]
     output_tokens: list[int]
-    metrics: dict[str, float]
->>>>>>> 9d07dd9c
     latency: float
     # optional so fields that it can be filled later after RolloutResult is created
     model_version: int | None = None
