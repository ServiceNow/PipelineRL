--- conflicted
+++ resolved
@@ -1,12 +1,8 @@
-<<<<<<< HEAD
 import asyncio
-=======
->>>>>>> 40b4ae67
 import logging
 import math
 import multiprocessing as mp
 import os
-import pickle
 import queue
 import random
 import time
@@ -18,18 +14,13 @@
 import uvloop
 from omegaconf import DictConfig
 from pydantic import BaseModel, Field
-<<<<<<< HEAD
-=======
-
-from pipelinerl.shared_memory_array import SharedMemoryArray
-from pipelinerl.verifier_api import wait_for_verifier
->>>>>>> 40b4ae67
 from tapeagents.llms import TrainableLLM
 
 import wandb
 from pipelinerl.finetune.logging_ import flatten_dict_config, init_wandb
 from pipelinerl.load_datasets import load_datasets
 from pipelinerl.math_rollouts import RolloutResult, generate_math_rollout
+from pipelinerl.shared_memory_array import SharedMemoryArray
 from pipelinerl.state import TrainerState
 from pipelinerl.streams import (
     SingleStreamSpec,
@@ -161,13 +152,8 @@
             group_rollouts[group_id].append(rollout_result)
             if len(group_rollouts[group_id]) == attempts:
                 # This is blocking call, but there's just one other thread reading from this queue.
-<<<<<<< HEAD
                 random.shuffle(group_rollouts[group_id])
-                group_bytes = pickle.dumps(group_rollouts[group_id])
-=======
-                random.shuffle(group_rollouts[group_id]) 
                 group_bytes = group_rollouts[group_id]
->>>>>>> 40b4ae67
                 max_group_size_bytes = max(max_group_size_bytes, len(group_bytes))
                 io_buffer[slot] = group_bytes
                 result_queue.put(slot)
@@ -318,11 +304,7 @@
         self.free_slots = set(range(self.buffer_size))
         logger.info(f"Initialized {'train' if self.is_training else 'test'} actor loop")
         logger.info(f"Max groups in progress: {self.max_groups_in_progress}, buffer size: {self.buffer_size}")
-<<<<<<< HEAD
-        logger.info(f"Shared memory buffer size: {self.buffer_size * entry_size / 2**30} Gb")
-=======
-        logger.info(f"Shared memory buffer size: {self.io_buffer.get_memory_size() / 2 ** 30} Gb")
->>>>>>> 40b4ae67
+        logger.info(f"Shared memory buffer size: {self.io_buffer.get_memory_size() / 2**30} Gb")
 
         # Create and start multiple rollout processes
         self.rollout_processes = []
@@ -437,13 +419,8 @@
                             try:
                                 problem = next(problem_iter)
                                 slot = self.free_slots.pop()
-<<<<<<< HEAD
-                                self.io_buffer[slot] = pickle.dumps(problem)
+                                self.io_buffer[slot] = problem
                                 self.problem_queue.put_nowait(slot)
-=======
-                                self.io_buffer[slot] = problem
-                                self.problem_queue.put_nowait(slot)  
->>>>>>> 40b4ae67
                                 submitted_groups += 1
                             except StopIteration:
                                 break
