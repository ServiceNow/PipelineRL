--- conflicted
+++ resolved
@@ -522,7 +522,7 @@
 
         stats = defaultdict(float)
         for metric_name, dict_of_stats_per_metric in self.stats.items():
-            for agg, group_stats in calculate_per_group_stats(dict_of_stats_per_metric).items():
+            for agg, group_stats in calculate_stats(dict_of_stats_per_metric).items():
                 stats[f"{split_name}{metric_name}_{agg}"] = group_stats
 
             for dataset_name, list_of_stats_per_metric_and_dataset in self.stats[metric_name].items():
@@ -531,41 +531,6 @@
 
         stats |= (
             {
-<<<<<<< HEAD
-=======
-                f"{split_name}reward_" + k: v
-                for k, v in calculate_stats(self.reward_stats).items()
-            }
-            | {
-                f"{split_name}success_" + k: v
-                for k, v in calculate_stats(self.success_stats).items()
-            }
-            | {
-                f"{split_name}no_error_" + k: v
-                for k, v in calculate_stats(self.no_errors_stats).items()
-            }
-            | {
-                f"{split_name}no_answer_" + k: v
-                for k, v in calculate_stats(self.no_answer_stats).items()
-            }
-            | {
-                f"{split_name}prompt_tokens_" + k: v
-                for k, v in calculate_stats(self.prompt_tokens).items()
-            }
-            | {
-                f"{split_name}output_tokens_" + k: v
-                for k, v in calculate_stats(self.output_tokens).items()
-            }
-            | {
-                f"{split_name}num_turns_" + k: v
-                for k, v in calculate_stats(self.num_turns).items()
-            }
-            | {
-                f"{split_name}overflows_" + k: v
-                for k, v in calculate_stats(self.overflows).items()
-            }
-            | {
->>>>>>> 64e53235
                 f"{split_name}{k}": v
                 for k, v in always_or_never_success_stats(self.stats["success"]).items()
             }
