--- conflicted
+++ resolved
@@ -265,6 +265,7 @@
         io_buffer[slot] = e
         dataset_queue.put(slot)
 
+
 def filter_zero_advantage_groups(dataset: list[dict], epsilon: float = 1e-6) -> tuple[list[dict], int]:
     """
     Filter out groups where all advantages are zero.
@@ -304,7 +305,6 @@
     
     return filtered_entries, num_filtered_out
 
-
 def run_preprocessing_loop(
     cfg: DictConfig,
 ):
@@ -365,6 +365,7 @@
     stats_aggregator = SlidingWindowAggregator(window_size=max(10, 1000 // cfg.preprocess.chunk_size))
 
     buffer = []
+    total_filtered_out = 0  # Track total filtered samples across all batches
     with write_to_streams(output_stream) as writer, write_to_streams(stats_streams) as stats_writer:
         with mp.Manager() as manager, SharedMemoryManager() as smm:
             max_dataset_queue_size = 128
@@ -421,32 +422,6 @@
                         if isinstance(dataset, Exception):
                             raise dataset
                         start_writing = time.time()
-<<<<<<< HEAD
-
-                        # Filter out groups where all advantages are zero
-                        filtered_entries, num_filtered_out = filter_zero_advantage_groups(dataset)
-
-                        if num_filtered_out > 0:
-                            logger.info(f"Filtered out {num_filtered_out} samples from groups with zero advantage.")
-
-                        # Write only the filtered entries
-                        for entry in filtered_entries:
-                            writer.write(entry)
-                        writing_took = time.time() - start_writing
-                        
-                        if filtered_entries: # Only update stats if we wrote something
-                            stats_aggregator.update([len(entry["input_ids"]) for entry in filtered_entries])
-                        
-                        processed_chunks += 1
-                        published_samples += len(filtered_entries) # Count only written samples
-                        max_model_version = max(dataset["model_version"])
-                        samples_in_queue = dataset_queue.qsize() * cfg.preprocess.chunk_size                        
-                        stats = {
-                            "preprocessor/published_samples": published_samples,
-                            "preprocessor/published_model_version": max_model_version,
-                            "preprocessor/samples_in_queue": samples_in_queue,
-                            "preprocessor/filtered_out_samples": num_filtered_out,
-=======
                         buffer += dataset
                         processed_chunks += 1
 
@@ -457,12 +432,20 @@
                             logger.info(f"Buffer is full with {len(buffer)} samples, start writing")
                             random.shuffle(buffer)
 
-                        for entry in buffer:
+                        # Filter out groups where all advantages are zero
+                        filtered_buffer, num_filtered_out = filter_zero_advantage_groups(buffer)
+                        total_filtered_out += num_filtered_out
+                        
+                        if num_filtered_out > 0:
+                            logger.info(f"Filtered out {num_filtered_out} samples from groups with zero advantage.")
+
+                        # Write only the filtered entries
+                        for entry in filtered_buffer:
                             writer.write(entry)
                         writing_took = time.time() - start_writing
-                        stats_aggregator.update([len(entry["input_ids"]) for entry in buffer])
-                        published_samples += len(buffer)
-                        max_model_version = max([dataset["model_version"] for dataset in buffer])
+                        stats_aggregator.update([len(entry["input_ids"]) for entry in filtered_buffer])
+                        published_samples += len(filtered_buffer)  # Count only written samples
+                        max_model_version = max([entry["model_version"] for entry in filtered_buffer]) if filtered_buffer else 0
                         samples_in_queue = dataset_queue.qsize() * cfg.preprocess.chunk_size
                         stats = {
                             "preprocessor/published_samples": published_samples,
@@ -471,7 +454,8 @@
                             "preprocessor/queue/raw": raw_chunk_queue.qsize(),
                             "preprocessor/queue/dataset_samples": samples_in_queue,
                             "preprocessor/queue/dataset": dataset_queue.qsize(),
->>>>>>> 3bf08b68
+                            "preprocessor/filtered_out_samples": num_filtered_out,
+                            "preprocessor/total_filtered_out_samples": total_filtered_out,
                         }
                         if stats_aggregator.has_enough_data():
                             stats.update({"preprocessor/" + k: v for k, v in stats_aggregator.get_stats().items()})
@@ -479,14 +463,10 @@
                         stats_writer.write(stats)
                         processing_took = time.time() - start_processing
                         logger.info(
-<<<<<<< HEAD
-                            f"Processed {len(filtered_entries)} samples (filtered out {num_filtered_out}) in {processing_took:.3f}s (writing took {writing_took}) and wrote to {output_stream}, total {published_samples} samples so far, {samples_in_queue} samples in queue"
-=======
-                            f"Processed {len(buffer)} samples in {processing_took:.3f}s"
+                            f"Processed {len(filtered_buffer)} samples (filtered out {num_filtered_out}) in {processing_took:.3f}s"
                             f" (last fetching took {fetching_took:.3f}, all writing took {writing_took:.3f})"
                             f" and wrote to {output_stream}, total {published_samples} samples so far,"
                             f" {samples_in_queue} samples in queue, max buffer entry size {io_buffer._max_written_entry_size}"
->>>>>>> 3bf08b68
                         )
                         buffer = []
                     except Exception as e:
