import asyncio
import json
import logging
import math
import multiprocessing as mp
import os
import queue
import random
import time
from collections import defaultdict
from multiprocessing.managers import SharedMemoryManager
from pathlib import Path
from queue import Empty
from typing import Callable, Dict, List

import aiohttp
import hydra
import numpy as np
import ray
import uvloop
from omegaconf import DictConfig, OmegaConf
from pydantic import BaseModel, Field
from tapeagents.llms import TrainableLLM

import wandb
from pipelinerl.finetune.logging_ import flatten_dict_config, init_wandb
from pipelinerl.rollouts import BaseMetrics, RolloutResult
from pipelinerl.shared_memory_array import SharedMemoryQueue
from pipelinerl.state import TrainerState
from pipelinerl.streams import (
    SingleStreamSpec,
    StreamSpec,
    StreamWriter,
    set_streams_backend,
    write_to_streams,
)

from .utils import (
    always_or_never_success_stats,
    calculate_stats,
    setup_logging,
    wait_for_environments,
    wait_for_inference_servers,
)

logger = logging.getLogger(__name__)

def save_debug_line(data:dict):
    data["ts"] = time.strftime("%Y-%m-%d %H:%M:%S", time.localtime())
    fname = os.environ.get("DEBUG_FILE", "timing_debug.jsonl")
    with open(fname, "a") as f:
        f.write(json.dumps(data, ensure_ascii=False) + "\n")

class SlidingWindowData(BaseModel):
    prompt_tokens_window: list[list[int]] = Field(
        default_factory=list,
        description="Prompt token counts for each chunk in the window",
    )
    output_tokens_window: list[list[int]] = Field(
        default_factory=list,
        description="Output token counts for each chunk in the window",
    )
    timestamps: list[float] = Field(default_factory=list)


class SlidingWindowAggregator:
    def __init__(self, window_size: int, min_samples: int = 5):
        self.window_size = window_size
        self.min_samples = min_samples
        self.data = SlidingWindowData()

    def update(self, prompt_tokens: list[int], output_tokens: list[int]):
        self.data.prompt_tokens_window.append(prompt_tokens)
        self.data.output_tokens_window.append(output_tokens)
        self.data.timestamps.append(time.time())
        if len(self.data.prompt_tokens_window) > self.window_size:
            self.data.prompt_tokens_window.pop(0)
            self.data.output_tokens_window.pop(0)
            self.data.timestamps.pop(0)

    def get_stats(self):
        if len(self.data.prompt_tokens_window) < self.min_samples:
            logger.warning("Not enough data to compute sliding stats")
            return None
        elif len(self.data.prompt_tokens_window) < self.window_size:
            logger.warning(f"Compute sliding stats over just {len(self.data.prompt_tokens_window)} samples")

        # 1. How many samples do we produce per second?
        # 2. How many output tokens do we produce per second?
        # 3. How many prompt tokens do we produce per second?
        # 4. How many total tokens do we produce per second?
        null_stats = {
            "samples_per_second": 0,
            "output_tokens_per_second": 0,
            "prompt_tokens_per_second": 0,
            "total_tokens_per_second": 0,
        }
        if not self.data.timestamps:
            return null_stats

        time_span = self.data.timestamps[-1] - self.data.timestamps[0]
        if time_span < 1e-6:
            return null_stats

        num_samples = sum(len(tokens) for tokens in self.data.prompt_tokens_window)
        total_output_tokens = sum(sum(tokens) for tokens in self.data.output_tokens_window)
        total_prompt_tokens = sum(sum(tokens) for tokens in self.data.prompt_tokens_window)

        return {
            "samples_per_second": num_samples / time_span,
            "output_tokens_per_second": total_output_tokens / time_span,
            "prompt_tokens_per_second": total_prompt_tokens / time_span,
            "total_tokens_per_second": (total_output_tokens + total_prompt_tokens) / time_span,
        }



def make_stats_dict() -> dict:
    return defaultdict(lambda: defaultdict(list))


def get_number_of_tokens_in_result(result: RolloutResult) -> int:
    return sum(training_text.prompt_tokens + training_text.output_tokens for training_text in result.training_texts)


async def schedule_rollouts(
    cfg: DictConfig,
    attempts: int,
    problem_queue: SharedMemoryQueue,
    result_queue: SharedMemoryQueue,
    trainer_state: TrainerState,
    llms: list[TrainableLLM],
    scheduler_name: str,
):
    """This courotuine does the following.

    - It run asyncio loop for doing many rollouts in parallel using llm_async_generate
    - For each problem it does exactly `attempts` rollouts (let's call this a group)
    - It keeps track of how many rollout coroutines are running for each llms
    - it uses the LLM that has the least number of running coroutines for each new rollout
    - when all LLMs are busy it does nothing
    - It keeps track of how many rollouts are done for each group
    - When the group is done it puts the result in the result queue
    """
    loop = asyncio.get_running_loop()

    # Track active tasks per LLM
    active_rollouts = [0] * len(llms)
    started_rollouts = 0
    finished_rollouts = 0
    token_count = 0
    # Track rollouts per problem group
    group_rollouts = {}
    rollout_policy = hydra.utils.get_method(cfg.actor.rollout_policy)
    logger.info(f"Use rollout policy: {rollout_policy.__name__}")

    async def rollout_and_maybe_produce_result(
        problem: dict,
        group_id: int,
        rollout_index: int,
        llm_index: int,
        session: aiohttp.ClientSession,
    ):
        nonlocal started_rollouts, finished_rollouts, token_count
        try:
            llm = llms[llm_index]
            model_version = trainer_state.propagated_weight_version
            assert model_version is not None
            logger.info(f"Starting rollout policy for problem {problem['id']}")
            rollout_result: RolloutResult = await rollout_policy(cfg, llm, problem, session)
            logger.info(f"Finished rollout policy for problem {problem['id']}")
            rollout_result.model_version = model_version
            token_count += get_number_of_tokens_in_result(rollout_result)
            # Make a group id that will be different from groups made by another rollout maker
            full_group_id = f"{scheduler_name}_{group_id}"
            rollout_result.group_id = full_group_id
            for step_index, sample in enumerate(rollout_result.training_texts):
                # Downstream in the pipeline we'll need these fields in every sample
                sample.metadata["model_version"] = model_version
                sample.metadata["rollout_index"] = rollout_index
                sample.metadata["step_index"] = step_index
                sample.group_id = full_group_id
            group_rollouts[group_id].append(rollout_result)
            if len(group_rollouts[group_id]) == attempts:
                # This is blocking call, but there's just one other thread reading from this queue.
                random.shuffle(group_rollouts[group_id])
                result_queue.put(group_rollouts[group_id])
                del group_rollouts[group_id]
            finished_rollouts += 1
        except Exception as e:
            # Cancel all tasks except the current one
            logger.error("Exception in rollout, stop all other rollout tasks", exc_info=e)
            current_task = asyncio.current_task(loop=loop)
            for task in asyncio.all_tasks(loop=loop):
                if task != current_task:
                    task.cancel()
            result_queue.put(e)
            logger.error("Stopped all tasks and put exception in the result queue")
        finally:
            active_rollouts[llm_index] -= 1

    group_id = -1
    group_rollout_index = attempts
    problem = None

    last_logged = time.time()
    logger.info("Starting rollout scheduler")
    connector = aiohttp.TCPConnector(limit=50000, limit_per_host=50000, keepalive_timeout=1.0)
    timeout = aiohttp.ClientTimeout(total=3600.0, connect=3600.0, sock_read=3600.0)
    old_finished_rollouts = 0
    start_time = time.time()
    async with aiohttp.ClientSession(connector=connector, timeout=timeout) as session:
        while True:
            if time.time() - last_logged > 10.0 and sum(active_rollouts):
                if finished_rollouts > old_finished_rollouts:
                    old_finished_rollouts = finished_rollouts
                    save_debug_line({"rollouts_finished": finished_rollouts, "tokens_produced": token_count, "dt": time.time() - start_time, "token_speed": token_count / (time.time() - start_time)})
                logger.info(
                    f"{scheduler_name}: "
                    f"rollouts in progress: {sum(active_rollouts)}, "
                    f"groups in progress: {len(group_rollouts)}, "
                    f"rollouts started so far: {started_rollouts}, "
                    f"rollouts finished so far: {finished_rollouts}, "
<<<<<<< HEAD
                    f"total tokens produced so far: {token_count}, "
=======
                    f"groups started so far: {group_id}, "
>>>>>>> 60fb0428
                    f"max group size in bytes: {result_queue.max_actual_entry_size()}, "
                )
                last_logged = time.time()

            if group_rollout_index == attempts:
                try:
                    problem = problem_queue.get(block=False)
                except Empty:
                    # give some quality time for other couroutines to work
                    await asyncio.sleep(0.01)
                    continue
                group_id += 1
                group_rollouts[group_id] = []
                group_rollout_index = 0

            next_llm = active_rollouts.index(min(active_rollouts))
            if active_rollouts[next_llm] == cfg.actor.llm_max_rollouts:
                # all llms are busy, wait for one to finish
                await asyncio.sleep(0.01)
                continue
            active_rollouts[next_llm] += 1
            assert problem is not None
            loop.create_task(
                rollout_and_maybe_produce_result(
                    problem=problem,
                    group_id=group_id,
                    rollout_index=group_rollout_index,
                    llm_index=next_llm,
                    session=session,
                )
            )
            started_rollouts += 1
            group_rollout_index += 1
    logger.info("Rollout scheduler finished")


def rollout_maker_entrypoint(
    cfg: DictConfig,
    attempts: int,
    problem_queue: SharedMemoryQueue,
    result_queue: SharedMemoryQueue,
    llms: list[TrainableLLM],
    scheduler_name: str,
):
    trainer_state = TrainerState(Path(cfg.output_dir))
    if cfg.debug.mode:
        trainer_state.propagated_weight_version = 0
    else:
        trainer_state.start_listening()
        trainer_state.wait_for_model_version()
    loop = uvloop.new_event_loop()
    asyncio.set_event_loop(loop)
    loop.run_until_complete(
        schedule_rollouts(cfg, attempts, problem_queue, result_queue, trainer_state, llms, scheduler_name)
    )
    loop.close()
    logger.info("Rollout maker loop closed")


def random_iter(problems: list):
    while True:
        yield random.sample(problems, 1)[0]


def sequential_iter(problems: list):
    for problem in problems:
        yield problem


class ActorLoop:
    def __init__(
        self,
        cfg: DictConfig,
        llms: list[TrainableLLM],
        data_stream: StreamSpec,
        stats_stream: StreamSpec,
        trainer_state: TrainerState,
        is_training: bool = True,
    ) -> None:
        self.data_stream = data_stream
        self.trainer_state = trainer_state
        self.stats_stream = stats_stream
        self.sliding_aggregator = SlidingWindowAggregator(window_size=cfg.actor.throughput_window_size)
        self.llms = llms
        self.loop_start_time = -1
        self.cfg: DictConfig = cfg
        self.is_training = is_training
        self.is_scheduling_paused = False
        self.debug_mode = bool(cfg.debug.mode)
        self.cfg: DictConfig = cfg

        self.smm: SharedMemoryManager | None = None
        self.problem_queue: SharedMemoryQueue | None = None
        self.result_queue: SharedMemoryQueue | None = None
        logger.info(f"Initialized {'train' if self.is_training else 'test'} actor loop")

    def start_backend(self):
        self.smm = SharedMemoryManager()
        self.smm.start()

        # Use SharedMemoryQueue instead of separate problem_queue, result_queue, and io_buffer
        self.problem_queue = SharedMemoryQueue(self.smm, self.cfg.actor.problem_queue_size, self.cfg.actor.shared_memory_entry_size)
        self.result_queue = SharedMemoryQueue(self.smm, self.cfg.actor.result_queue_size, self.cfg.actor.shared_memory_entry_size)

        logger.info(f"Problem queue size: {self.problem_queue.max_size}, result queue size: {self.result_queue.max_size}")
        logger.info(f"Result queue buffer size: {self.result_queue.get_memory_size() / 2**30} Gb")

        # Create and start multiple rollout processes
        attempts = self.cfg.attempts if self.is_training else 1
        # Determine the number of processes to use
        num_processes = min(self.cfg.actor.rollout_workers, len(self.llms))

        # Divide LLMs approximately equally across processes
        llm_groups = [[] for _ in range(num_processes)]
        for i, llm in enumerate(self.llms):
            llm_groups[i % num_processes].append((i, llm))

        self.rollout_processes = []
        for llm_group in llm_groups:
            assert llm_group
            llm_idxs = [llm[0] for llm in llm_group]
            llms = [llm[1] for llm in llm_group]
            scheduler_name = (
                f"{'train' if self.is_training else 'test'} scheduler for llms {','.join([str(i) for i in llm_idxs])}"
            )
            process = mp.Process(
                target=rollout_maker_entrypoint,
                args=(self.cfg, attempts, self.problem_queue, self.result_queue, llms, scheduler_name),
            )
            process.start()
            self.rollout_processes.append(process)

    def init_stats(self):
        self.stats = defaultdict(lambda: defaultdict(lambda: defaultdict(list)))
        self.latency_list = []
        self.model_versions_list = []
        self.sliding_stats = defaultdict(list)

    def compute_domain_agnostic_metrics(self, result: RolloutResult) -> Dict[str, float]:
        metrics = {}

        metrics['overflow'] = all([not training_text.finished for training_text in result.training_texts ])
        metrics['num_turns'] = len(result.training_texts)
        metrics['prompt_tokens'] = [training_text.prompt_tokens for training_text in result.training_texts]
        metrics['output_tokens'] = [training_text.output_tokens for training_text in result.training_texts]

        return metrics

    def update_stats(self, rollout_results: List[RolloutResult]):
        for result in rollout_results:
            assert result.model_version is not None
            assert isinstance(result.metrics, BaseMetrics), "Metrics should be an instance of BaseMetrics"
            dataset_name = result.dataset_name
            group_id = result.group_id
            self.latency_list.append(result.latency)
            self.model_versions_list.append(result.model_version)
            domain_agnostic_metrics = self.compute_domain_agnostic_metrics(result)
            all_metrics = result.metrics.model_dump() | domain_agnostic_metrics
            all_metrics["used_python"] = int(all_metrics.get("used_python", False))
            all_metrics["used_math_answer"] = int(all_metrics.get("used_math_answer", False))
            for k, v in all_metrics.items():
                if isinstance(v, list):
                    self.stats[k][dataset_name][group_id] += v
                elif isinstance(v, float) | isinstance(v, bool) | isinstance(v, int):
                    self.stats[k][dataset_name][group_id].append(v)
                else:
                    raise ValueError(f"Unsupported metric type: {type(v)} for key {k}")

        prompt_length_tokens = [training_text.prompt_tokens for result in rollout_results for training_text in result.training_texts]
        output_length_tokens = [training_text.output_tokens for result in rollout_results for training_text in result.training_texts]
        self.sliding_aggregator.update(prompt_length_tokens, output_length_tokens)
        sliding_window_stats = self.sliding_aggregator.get_stats()
        if sliding_window_stats is not None:
            for k, v in sliding_window_stats.items():
                self.sliding_stats[k].append(v)



    def run(self, dataset: list[tuple[str, dict]]):
        loop_start_time = time.time()
        self.init_stats()

        attempts = self.cfg.attempts if self.is_training else 1
        published_samples = 0
        submitted_groups = 0
        finished_groups = 0
        expected_rollouts = -1 if self.is_training else len(dataset)
        if expected_rollouts > 0:
            logger.info(f"Will stop after {expected_rollouts} rollouts")
        trainer_version_to_publish = None

        # If training, we expect to sample infinitely
        # for train sample, sample random batches infinitely
        # for test samples, loop through the dataset once
        if self.is_training:
            problem_iter = random_iter(dataset)
        else:
            problem_iter = sequential_iter(dataset)
        assert self.trainer_state.propagated_weight_version is not None

        last_trainer_version = self.trainer_state.propagated_weight_version
        max_lag = self.cfg.finetune.max_lag if self.is_training else None
        if max_lag is not None:
            total_batch_size = self.cfg.finetune.train_batch_size * self.cfg.finetune.gradient_accumulation_passes
            total_update_size = (
                math.ceil(self.cfg.finetune.weight_update_interval / total_batch_size) * total_batch_size
            )
            if total_batch_size % self.cfg.attempts != 0:
                logger.warning(
                    f"I'm trying to submit the exact right number of groups for this batch."
                    f" The attempt number  {self.cfg.attempts} ideally should divide"
                    f" total batch size {total_batch_size}"
                )
            groups_per_update = math.ceil(total_update_size / self.cfg.attempts)
            lag_groups = math.ceil(self.cfg.finetune.max_lag / self.cfg.attempts)
            logger.info(
                f"Sync RL mode on, can submit {groups_per_update} groups for each update,"
                f" that makes {groups_per_update * self.cfg.attempts} samples per update"
            )
            logger.info(
                f"Max lag is {self.cfg.finetune.max_lag} samples, that makes {lag_groups} additional starting chunks"
            )
            can_submit_before_update = lag_groups + groups_per_update
        else:
            groups_per_update = None
            can_submit_before_update = math.inf

        logger.info(f"Start {'train' if self.is_training else 'test'} actor loop")
        with (
            write_to_streams(self.data_stream, "a") as data_stream_writer,
            write_to_streams(self.stats_stream, "a") as stats_writer,
        ):
            while True:
                # the user function must do next(...) to run each iteration
                yield

                if self.trainer_state.propagated_weight_version > last_trainer_version:
                    if max_lag is not None:
                        assert groups_per_update is not None
                        can_submit_before_update += groups_per_update
                    # the weights have been updated, publish the stats of the previous trainer version
                    trainer_version_to_publish = last_trainer_version
                    last_trainer_version = self.trainer_state.propagated_weight_version

                # First, submit all problems you can until the problem queue is full
                if not self.is_scheduling_paused:
                    while True:
                        blocked_by_lag = submitted_groups == can_submit_before_update and self.is_training
                        if not blocked_by_lag and self.have_capacity():
                            try:
                                try:
                                    problem = next(problem_iter)
                                    self.submit_problem(problem)
                                    submitted_groups += 1
                                except queue.Full:
                                    assert False, "Problem queue was not full just a moment ago, but now it is full"
                            except StopIteration:
                                break
                        else:
                            break

                # Second, try return a result
                try:
                    # Directly get the result from the SharedMemoryQueue
                    rollout_results = self.get_new_results()
                except queue.Empty:
                    continue

                if isinstance(rollout_results, Exception):
                    logger.error("Stop actor loop due to error")
                    raise rollout_results

                assert isinstance(rollout_results, list)
                if len(rollout_results) == 0:
                    continue
                assert isinstance(rollout_results[0], RolloutResult)
                assert len(rollout_results) == attempts, (
                    f"Expected {attempts} rollouts, got {len(rollout_results)}"
                )
                group_samples = sum(len(r.training_texts) for r in rollout_results)

                published_samples += group_samples
                samples_in_queue = self.results_ready_to_publish()
                all_text_dumps = []
                for r in rollout_results:
                    for text in r.training_texts:
                        all_text_dumps.append(text.model_dump())
                data_stream_writer.write(all_text_dumps)
                in_progress = submitted_groups - finished_groups
                logger.info(
                    f"Published {group_samples} {'train' if self.is_training else 'test'} samples"
                    f" to {self.data_stream}, total {published_samples} samples so far, {samples_in_queue} samples in the result queue,"
                    f" {in_progress} groups in progress"
                )

<<<<<<< HEAD

=======
>>>>>>> 60fb0428
                self.update_stats(rollout_results=rollout_results)

                finished_groups += 1
                time_to_publish_train_stats = (
                    self.is_training
                    and trainer_version_to_publish is not None
                ) or self.debug_mode
                time_to_publish_test_stats = finished_groups == expected_rollouts

                # Publish stats at every new model version or if all tapes are finished
                if time_to_publish_train_stats or time_to_publish_test_stats:
                    if self.is_training:
                        loop_stats = {
                            "published_samples": published_samples,
                            "problem_queue_size": self.problem_queue_size(),
                            "result_queue_size": self.result_queue_size(),
                            "finished_groups": finished_groups,
                            "trainer_model_version": trainer_version_to_publish,
                            "time_since_start": time.time() - loop_start_time,
                            "groups_in_progress": in_progress,
                        }
                        trainer_version_to_publish = None
                    else:
                        loop_stats = {
                            "trainer_model_version": last_trainer_version
                            }

                    self.publish_stats(
                        stats_writer=stats_writer,
                        loop_stats=loop_stats,
                    )


                if finished_groups == expected_rollouts:
                    logger.info(f"Finished {expected_rollouts} rollouts, stopping actor loop")
                    self.stop_tasks()
                    break

    def publish_stats(self, stats_writer: StreamWriter, loop_stats: Dict):
        split_name = "test_" if not self.is_training else ""

        stats = defaultdict(float)
        for metric_name, dict_of_stats_per_metric in self.stats.items():
            for agg, group_stats in calculate_stats(dict_of_stats_per_metric).items():
                stats[f"{split_name}{metric_name}_{agg}"] = group_stats

            for dataset_name, list_of_stats_per_metric_and_dataset in self.stats[metric_name].items():
                for agg, sub_stats in calculate_stats(list_of_stats_per_metric_and_dataset).items():
                    stats[f"{dataset_name}/{metric_name}_{agg}"] = sub_stats

        stats |= (
            {
                f"{split_name}{k}": v
                for k, v in always_or_never_success_stats(self.stats["success"]).items()
            }
            | {
                f"{split_name}latency_" + k: v
                for k, v in calculate_stats(self.latency_list).items()
            }
            | {
                f"{split_name}model_version_" + k: v
                for k, v in calculate_stats(self.model_versions_list).items()
            }
        )

        stats |= loop_stats
        for k, v in self.sliding_stats.items():
            stats[k] = sum(v) / len(v) if v else 0

        rename_suffixes = {
            "num_python_calls_mean": "python_calls_mean",
            "used_python_mean": "python_usage_rate",
            "num_math_answer_calls_mean": "math_answer_calls_mean",
            "used_math_answer_mean": "math_answer_usage_rate",
        }

        for key in list(stats.keys()):
            for old_suffix, new_suffix in rename_suffixes.items():
                if key.endswith(old_suffix):
                    prefix = key[: -len(old_suffix)]
                    stats[f"{prefix}{new_suffix}"] = stats[key]
                    break

        logger.info(f"Publish actor stats to wandb: {stats}")
        if self.cfg.wandb.use_wandb:
            wandb.log({f"actor/{k}": v for k, v in stats.items()})
        stats_writer.write(stats)
        self.init_stats()  # Reset stats for the next iteration

    def have_capacity(self) -> bool:
        return not self.problem_queue.full()

    def submit_problem(self, problem: dict):
        self.problem_queue.put(problem, block=False)

    def stop_tasks(self):
        pass

    def get_new_results(self) -> list[RolloutResult]:
        return self.result_queue.get(block=False)

    def results_ready_to_publish(self) -> int:
        return self.result_queue_size() * self.cfg.attempts

    def problem_queue_size(self) -> int:
        return self.problem_queue.qsize()

    def result_queue_size(self) -> int:
        return self.result_queue.qsize()


class ActorLoopRay(ActorLoop):
    """
    Loop that runs the ray tasks for n_jobs to perform rollouts in parallel
    """
    ray_ready: bool = False

    def __init__(self, *args, **kwargs):
        super().__init__(*args, **kwargs)
        self.cfg_dict = OmegaConf.to_container(self.cfg, resolve=True)
        self.unfinished_tasks = []
        self.llms_by_url = {llm.get_base_url(): llm for llm in self.llms}
        self.llms_utilization = {llm.get_base_url(): 0 for llm in self.llms}
        self.scheduler_name = f"{'train' if self.is_training else 'test'} ray scheduler"
        self.problem_id = 0
        self.attempts = self.cfg.attempts if self.is_training else 1
        self.unfinished_problems = defaultdict(list) # up to `attempts` rollout results for each problem
        self.finished_problems = []
        self.token_count = 0
        self.finished_rollouts_count = 0
        self.task_latencies = []
        self.ray_result_latencies = []

    def start_backend(self):
        if not self.ray_ready:
            logger.info(f"Initializing Ray with {self.cfg.actor.rollout_workers} workers..")
            ray_context = ray.init(num_cpus=self.cfg.actor.rollout_workers, dashboard_host="0.0.0.0", include_dashboard=True)
            logger.info(f"Ray initialized, dashboard at {ray_context.dashboard_url}")
            self.ray_ready = True
        else:
            logger.info("Ray already initialized")

        assert self.trainer_state.propagated_weight_version is not None
        rollout_policy: Callable[[DictConfig, TrainableLLM, dict], RolloutResult] = hydra.utils.get_method(self.cfg.actor.rollout_policy)
        def rollout_wrapper(cfg: DictConfig, llm: TrainableLLM, problem: dict, problem_id: int) -> RolloutResult:
            start_ts = time.monotonic()
            rollout_result: RolloutResult = rollout_policy(cfg, llm, problem)
            ts = time.monotonic()
            logger.info(f"Problem {problem_id} finished in {ts - start_ts:.2f} seconds")
            return rollout_result, llm.get_base_url(), problem_id, ts, start_ts
        self.ray_remote = ray.remote(rollout_wrapper)
        self.start_time = time.time()

    def have_capacity(self) -> bool:
        have_capacity = len(self.unfinished_tasks) < self.cfg.actor.problem_queue_size
        have_llm_capacity = any(self.llms_utilization[llm_url] < (self.cfg.actor.llm_max_rollouts - self.attempts) for llm_url in self.llms_utilization)
        have_capacity = have_capacity and have_llm_capacity
        if not have_capacity:
            time.sleep(0.1) # sleep for a while to avoid quick loops when no capacity
        return have_capacity

    def submit_problem(self, problem: dict):
        for attempt_number in range(self.attempts):
            llm_url, task_count = min(self.llms_utilization.items(), key=lambda x: x[1])
            logger.info(f"Submitting problem {self.problem_id} attempt {attempt_number}/{self.attempts} to the least busy LLM {llm_url} with {task_count} tasks")
            llm = self.llms_by_url[llm_url]
            task_ref = self.ray_remote.remote(self.cfg_dict, llm, problem, self.problem_id)
            self.llms_utilization[llm_url] += 1
            self.unfinished_tasks.append(task_ref)
        self.problem_id += 1

    def stop_tasks(self):
        ray.shutdown()

    def receive_finished_tasks(self):
        num_returns = min(100, len(self.unfinished_tasks))
        try:
            finished_tasks, unfinished_tasks = ray.wait(self.unfinished_tasks, num_returns=num_returns, timeout=0.1)
        except Exception as e:
            logger.error(f"Error waiting for finished ray tasks: {e}")
            return
        if len(finished_tasks) > 0:
            logger.info(f"Found {len(finished_tasks)} finished tasks, {len(unfinished_tasks)} unfinished tasks left")
        self.unfinished_tasks = unfinished_tasks
        dt = time.time() - self.start_time
        for finished_task in finished_tasks:
            try:
                rollout_result, llm_url, problem_id, stop_ts, start_ts = ray.get(finished_task)
                rollout_result.model_version = self.trainer_state.propagated_weight_version
                full_group_id = f"{self.scheduler_name}_{problem_id}"
                rollout_result.group_id = full_group_id
                rollout_index = len(self.unfinished_problems[problem_id])
                for step_index, sample in enumerate(rollout_result.training_texts):
                    # Downstream in the pipeline we'll need these fields in every sample
                    sample.metadata["model_version"] = rollout_result.model_version
                    sample.metadata["rollout_index"] = rollout_index
                    sample.metadata["step_index"] = step_index
                    sample.group_id = full_group_id
                task_dt = stop_ts - start_ts
                self.task_latencies.append(task_dt)
                outer_ts = time.monotonic()
                ray_result_latency = outer_ts - stop_ts
                self.ray_result_latencies.append(ray_result_latency)
            except Exception as e:
                logger.error(f"Error getting finished ray task: {e}")
                continue
            if self.llms_utilization[llm_url] > 0:
                self.llms_utilization[llm_url] -= 1
            else:
                logger.warning(f"LLM {llm_url} utilization is 0, but got a result")
            self.token_count += get_number_of_tokens_in_result(rollout_result)
            self.finished_rollouts_count += 1
            self.unfinished_problems[problem_id].append(rollout_result)
            logger.info(f"Problem {problem_id} has {len(self.unfinished_problems[problem_id])} rollout results")
            if len(self.unfinished_problems[problem_id]) == self.cfg.attempts:
                logger.info(f"Problem {problem_id} group finished")
                group = self.unfinished_problems[problem_id]
                random.shuffle(group)
                self.finished_problems.append(group)
                del self.unfinished_problems[problem_id]
                logger.info(f"{len(self.finished_problems)} finished problems ready to return")
            logger.info(
                f"Ray {'train' if self.is_training else 'test'} actor loop: "
                f"rollouts in progress: {len(self.unfinished_tasks)}, "
                f"problems in progress: {len(self.unfinished_problems)}, "
                f"rollouts finished: {self.finished_rollouts_count}, "
                f"total tokens: {self.token_count}, "
                f"gen speed: {self.token_count / dt:.2f} tokens/sec, "
                f"task latency: {np.mean(self.task_latencies[-10:]):.2f} sec, "
                f"ray delay: {np.mean(self.ray_result_latencies[-10:]):.4f} sec"
            )
            save_debug_line({
                "rollouts_finished": self.finished_rollouts_count,
                "rollouts_in_progress": len(self.unfinished_tasks),
                "problems_in_progress": len(self.unfinished_problems),
                "tokens_produced": self.token_count,
                "dt": dt,
                "token_speed": self.token_count / dt,
                "ray_latency": np.mean(self.ray_result_latencies[-10:]),
                "task_latency": np.mean(self.task_latencies[-10:]),
            })
            logger.info(f"LLMs utilization: {self.llms_utilization}")
        
    def get_new_results(self) -> list[list[RolloutResult]]:
        self.receive_finished_tasks()
        if len(self.finished_problems) > 0:
            logger.info(f"have {len(self.finished_problems)} finished problems, pop one")
            return self.finished_problems.pop(0)
        return []

    def problem_queue_size(self) -> int:
        return len(self.unfinished_tasks)

    def result_queue_size(self) -> int:
        return len(self.finished_problems)


def run_actor_loop(cfg: DictConfig):
    set_streams_backend(**cfg.streams)
    actor_loop_class = ActorLoopRay if cfg.use_ray else ActorLoop

    # set seed for reproducibility (mostly intended for dataset loading)
    random.seed(cfg.seed)

    exp_path = Path(cfg.output_dir)
    setup_logging(exp_path / "actor", "actor")
    logger.info(f"Current dir: {os.getcwd()}, experiment root dir: {cfg.output_dir}")
    if cfg.wandb.use_wandb:
        run = init_wandb(cfg, exp_path / "actor", flatten_dict_config(cfg))  # type: ignore
        if run is None:
            raise ValueError("Failed to initialize wandb run")
    llm_urls = str(cfg.me.llm_urls).split("+")

    stats_stream = SingleStreamSpec(exp_path=exp_path, topic="stats")
    test_stats_stream = SingleStreamSpec(exp_path=exp_path, topic="stats_test")
    data_stream = SingleStreamSpec(exp_path=exp_path, topic="actor")
    test_data_stream = SingleStreamSpec(exp_path=exp_path, topic="actor_test")

    dataset_loader = hydra.utils.get_method(cfg.dataset_loader)
    # Get dataset loader parameters if they exist in config, otherwise use empty dict
    dataset_loader_params = cfg.get('dataset_loader_params', {})
    # Use **dataset_loader_params to pass parameters only if they exist
    train_dataset = dataset_loader(cfg.train_dataset_names, **dataset_loader_params)
    test_dataset = dataset_loader(cfg.test_dataset_names, **dataset_loader_params)
    if cfg.train_subset:
        train_dataset = train_dataset[cfg.train_subset.begin : cfg.train_subset.end]
    logger.info(f"Loaded {len(train_dataset)} training problems")
    logger.info(f"Loaded {len(test_dataset)} test problems")

    finetune_model_path = exp_path / "finetune" / "current"
    if os.path.exists(finetune_model_path):
        actor_model_path = finetune_model_path
    else:
        actor_model_path = cfg.model_path

    # Align client-side context size with vLLM server max_model_len when available
    try:
        _context_size = int(cfg.vllm_config.vllm_kwargs.max_model_len)
    except Exception:
        _context_size = 32000

    train_llms = [
        TrainableLLM(
            base_url=url,
            model_name=str(actor_model_path),
            tokenizer_name=str(actor_model_path),
            context_size=_context_size,
            parameters=cfg.llm.parameters,
            use_cache=False,
            collect_logprobs=True,
            observe_llm_calls=False,
        )
        for url in llm_urls
    ]
    test_llms = [
        TrainableLLM(
            base_url=url,
            model_name=str(actor_model_path),
            tokenizer_name=str(actor_model_path),
            context_size=_context_size,
            parameters=cfg.test_llm.parameters,
            use_cache=False,
            collect_logprobs=True,
            observe_llm_calls=False,
        )
        for url in llm_urls
    ]

    wait_for_inference_servers(llm_urls)
    wait_for_environments(cfg)
    trainer_state = TrainerState(exp_path)
    if cfg.debug.mode:
        trainer_state.debug_mode_init()
    else:
        trainer_state.start_listening()
        trainer_state.wait_for_model_version()

    train_loop = actor_loop_class(
        data_stream=data_stream, cfg=cfg, trainer_state=trainer_state, stats_stream=stats_stream, llms=train_llms
    )
    train_loop.start_backend()
    train_loop_run = train_loop.run(dataset=train_dataset)
    test_loop = actor_loop_class(
        data_stream=test_data_stream,
        cfg=cfg,
        trainer_state=trainer_state,
        stats_stream=test_stats_stream,
        llms=test_llms,
        is_training=False,
    )
    test_loop_run = None

    last_regular_eval = -1
    current_eval = -1
    while True:
        assert trainer_state.propagated_weight_version is not None

        # 1. Start a new test loop if needed
        next_regular_eval = (
            trainer_state.propagated_weight_version
            if last_regular_eval == -1
            else last_regular_eval + cfg.eval_every_n_versions
        )
        if (
            cfg.eval_every_n_versions
            and not cfg.debug.mode
            and trainer_state.propagated_weight_version >= next_regular_eval
            and test_dataset
            and test_loop_run is None
        ):
            logger.info("Create test loop")
            test_loop.start_backend()
            test_loop_run = test_loop.run(
                dataset=test_dataset,
            )
            train_loop.is_scheduling_paused = True
            current_eval = next_regular_eval

        # 2. If there is an active test loop, keep it running
        if test_loop_run is not None:
            try:
                _ = next(test_loop_run)
            except StopIteration:
                # 2.1 If the test loop is finished, resume scheduling the training loop
                test_loop_run = None
                last_regular_eval = current_eval
                train_loop.is_scheduling_paused = False
                logger.info("Test loop finished")

        # 3. Keep running the training loop
        _ = next(train_loop_run)<|MERGE_RESOLUTION|>--- conflicted
+++ resolved
@@ -221,11 +221,7 @@
                     f"groups in progress: {len(group_rollouts)}, "
                     f"rollouts started so far: {started_rollouts}, "
                     f"rollouts finished so far: {finished_rollouts}, "
-<<<<<<< HEAD
-                    f"total tokens produced so far: {token_count}, "
-=======
                     f"groups started so far: {group_id}, "
->>>>>>> 60fb0428
                     f"max group size in bytes: {result_queue.max_actual_entry_size()}, "
                 )
                 last_logged = time.time()
@@ -521,10 +517,6 @@
                     f" {in_progress} groups in progress"
                 )
 
-<<<<<<< HEAD
-
-=======
->>>>>>> 60fb0428
                 self.update_stats(rollout_results=rollout_results)
 
                 finished_groups += 1
