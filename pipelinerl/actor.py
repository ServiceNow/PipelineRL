--- conflicted
+++ resolved
@@ -21,10 +21,7 @@
 from omegaconf import DictConfig, OmegaConf
 from pydantic import BaseModel, Field
 from tapeagents.llms import TrainableLLM
-<<<<<<< HEAD
 from typing import Dict, List, Optional
-=======
->>>>>>> 79527bd3
 
 import wandb
 from pipelinerl.finetune.logging_ import flatten_dict_config, init_wandb
@@ -175,7 +172,6 @@
     return defaultdict(lambda: defaultdict(list))
 
 
-<<<<<<< HEAD
 def parse_curriculum_schedule(curriculum_cfg) -> list[dict]:
     raw_schedule = curriculum_cfg.get("schedule", [])
     if not raw_schedule:
@@ -212,10 +208,6 @@
         parsed_schedule.append({"step": step, "hard_weight": hard_weight, "thresholds": thresholds})
     parsed_schedule.sort(key=lambda item: item["step"])
     return parsed_schedule
-=======
-def get_number_of_tokens_in_result(result: RolloutResult) -> int:
-    return sum(training_text.prompt_tokens + training_text.output_tokens for training_text in result.training_texts)
->>>>>>> 79527bd3
 
 
 async def schedule_rollouts(
@@ -563,12 +555,8 @@
         self.is_training = is_training
         self.is_scheduling_paused = False
         self.debug_mode = bool(cfg.debug.mode)
-<<<<<<< HEAD
         self.curriculum_tracker: CurriculumSuccessTracker | None = None
         self.curriculum_stage_state: dict | None = None
-=======
-        self.cfg: DictConfig = cfg
->>>>>>> 79527bd3
 
         self.smm: SharedMemoryManager | None = None
         self.problem_queue: SharedMemoryQueue | None = None
@@ -876,27 +864,8 @@
         stats |= loop_stats
         for k, v in self.sliding_stats.items():
             stats[k] = sum(v) / len(v) if v else 0
-<<<<<<< HEAD
         if self.curriculum_stage_state is not None:
             stats["curriculum_stage_active"] = self.curriculum_stage_state.get("index", 0)
-=======
-
-        rename_suffixes = {
-            "num_python_calls_mean": "python_calls_mean",
-            "used_python_mean": "python_usage_rate",
-            "num_math_answer_calls_mean": "math_answer_calls_mean",
-            "used_math_answer_mean": "math_answer_usage_rate",
-        }
-
-        for key in list(stats.keys()):
-            for old_suffix, new_suffix in rename_suffixes.items():
-                if key.endswith(old_suffix):
-                    prefix = key[: -len(old_suffix)]
-                    stats[f"{prefix}{new_suffix}"] = stats[key]
-                    break
-
-        logger.info(f"Publish actor stats to wandb: {stats}")
->>>>>>> 79527bd3
         if self.cfg.wandb.use_wandb:
             wandb.log({f"actor/{k}": v for k, v in stats.items()})
         stats_writer.write(stats)
