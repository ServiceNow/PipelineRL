--- conflicted
+++ resolved
@@ -4,15 +4,12 @@
 
 import aiohttp
 import numpy as np
+from omegaconf import DictConfig, ListConfig, OmegaConf
 from PIL import Image
+
 from pipelinerl.llm import LLMCall, LLMOutput, Prompt, TokenLogprob, TrainableLLM
-
 from pipelinerl.processor_factory import get_processor
-<<<<<<< HEAD
 from pipelinerl.rollouts import TrainingText
-=======
-from omegaconf import DictConfig, ListConfig, OmegaConf
->>>>>>> 86635bd1
 
 logger = logging.getLogger(__name__)
 
