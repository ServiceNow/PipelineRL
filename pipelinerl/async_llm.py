import base64
import io
import logging
import json

import aiohttp
import numpy as np
from PIL import Image
from pipelinerl.llm import LLMCall, LLMOutput, Prompt, TokenLogprob, TrainableLLM

from pipelinerl.finetune.data import MASKED_TOKEN_ID
from pipelinerl.rollouts import TrainingText
from pipelinerl.processor_factory import get_processor
from omegaconf import DictConfig, ListConfig, OmegaConf

logger = logging.getLogger(__name__)

from omegaconf import ListConfig, DictConfig, OmegaConf

def omegaconf_to_native(obj):
    if isinstance(obj, ListConfig):
        return list(obj)
    elif isinstance(obj, DictConfig):
        return dict(obj)
    return obj

def convert_dict(d):
    return {k: omegaconf_to_native(v) for k, v in d.items()}


def extract_images_from_messages(messages: list[dict]) -> list[Image.Image]:
    """Extract PIL Images from multimodal messages."""

    images = []
    for message in messages:
        if isinstance(message.get("content"), list):
            for content_item in message["content"]:
                if content_item is None:
                    continue
                if content_item.get("type") == "image" and "image" in content_item:
                    images.append(content_item["image"])
                elif (
                    content_item.get("type") == "image_url"
                    and "image_url" in content_item
                ):
                    # Handle base64 format
                    url = content_item["image_url"]["url"]
                    if url.startswith("data:image;base64,"):
                        try:
                            base64_data = url.split("data:image;base64,")[1]
                            image_data = base64.b64decode(base64_data)
                            image = Image.open(io.BytesIO(image_data))
                            images.append(image)
                        except Exception as e:
                            raise e

    return images


def _to_plain_obj(value):
    """convert OmegaConf containers into Python types"""

    if isinstance(value, (DictConfig, ListConfig)):
        return OmegaConf.to_container(value, resolve=True)
    if isinstance(value, dict):
        return {key: _to_plain_obj(val) for key, val in value.items()}
    if isinstance(value, (list, tuple)):
        return [_to_plain_obj(item) for item in value]
    return value
<<<<<<< HEAD
    
=======

>>>>>>> 9d0ac365

async def llm_async_generate(
    llm: TrainableLLM, prompt: Prompt, session: aiohttp.ClientSession
) -> LLMCall:
    llm.load_tokenizer()
    headers = {"Content-Type": "application/json"}
    if llm.api_token:
        headers |= {"Authorization": f"Bearer {llm.api_token}"}
    data = {
        "model": llm.model_name,
        "messages": prompt.messages,
    }
    if llm.collect_logprobs:
        data.update(
            {
                "logprobs": 1,
                "include_stop_str_in_output": True,
                "skip_special_tokens": False,
            }
        )

    extra_parameters = llm.parameters
    if isinstance(extra_parameters, (DictConfig, ListConfig)):
        extra_parameters = OmegaConf.to_container(extra_parameters, resolve=True)
    if extra_parameters is None:
        extra_parameters = {}
    if not isinstance(extra_parameters, dict):
        raise TypeError(
            f"LLM parameters must serialize to a mapping, got {type(extra_parameters)}"
        )

    logger.debug(f"POST request to {llm.base_url}/v1/chat/completions")

    payload = _to_plain_obj({**data, **extra_parameters})
    async with session.post(
        url=f"{llm.base_url}/v1/chat/completions",
        json=payload,
        headers=headers,
        ssl=False,
    ) as response:
        if not response.ok:
            error_text = await response.text()
            logger.error(f"Failed to get completion: {error_text}")
            response.raise_for_status()
        data = await response.json()

    try:
        content = data["choices"][0]["message"]["content"]
        if not content:
            logger.warning(f"Empty completion {data}")

        parsed_logprobs = []
        finish_reason = None
        if llm.collect_logprobs:
            completion_logprobs = data["choices"][0]["logprobs"]["content"]
            for logprob in completion_logprobs:
                if logprob:
                    try:
                        # We assume that the server was launched with --return-tokens-as-token-ids
                        # and that the tokens are provided as: ['token_id:1271', 'token_id:1505', '
                        parsed_logprobs.append(
                            TokenLogprob(
                                token_id=int(logprob["token"].split(":")[-1]),
                                logprob=logprob["logprob"],
                                generated=1,
                            )
                        )
                    except Exception as e:
                        logger.error(f"Failed to process logprobs: {logprob}")
                        logger.error(e)
        finish_reason = data["choices"][0].get("finish_reason")
    except Exception as e:
        logger.exception(f"Failed to parse llm response: {data}")
        raise e

    output = LLMOutput(content=content)
    llm_call = llm.log_output(prompt, output, count_tokens=False)
    llm_call.prompt_length_tokens = data["usage"]["prompt_tokens"]
    llm_call.output_length_tokens = data["usage"]["completion_tokens"]
    if finish_reason:
        llm_call.llm_info["finish_reason"] = finish_reason
    assert llm_call is not None, "llm_call is None"
    llm_call.logprobs = parsed_logprobs
    return llm_call


def make_training_text(llm: TrainableLLM, llm_call: LLMCall) -> TrainingText:
    # Extract visual features if present
    images = []
    use_processor = False
    visual_features = None
    full_messages = llm_call.prompt.messages + [
        {"role": "assistant", "content": llm_call.output.content}
    ]

    if hasattr(llm_call.prompt, "messages"):
        images = extract_images_from_messages(llm_call.prompt.messages)
        if images:
            use_processor = True

    if use_processor:
        # Use processor for vision-language models
        processor = get_processor(llm.model_name)

        try:
            # Apply chat template using processor for proper image token handling
            prompt_text = processor.apply_chat_template(
                llm_call.prompt.messages,
                tokenize=False,
                add_generation_prompt=True,
            )

            # Create full conversation with assistant response
            text = processor.apply_chat_template(
                full_messages,
                tokenize=False,
            )

            # Process prompt with images to get token IDs with image placeholders
            prompt_inputs = processor(
                text=processor.apply_chat_template(
                    llm_call.prompt.messages, tokenize=False, add_generation_prompt=True
                ),
                images=images,
                return_tensors=None,
            )

            # prompt_inputs["input_ids"] is a list of list
            prompt_token_ids = prompt_inputs["input_ids"][0]

            # Process images to get visual features
            processed = processor(
                text=[prompt_text], images=images, padding=True, return_tensors=None
            )
            visual_features = {
                key: value
                for key, value in processed.items()
                if isinstance(value, np.ndarray)
                and key not in ["input_ids", "attention_mask"]
            }

        except Exception as e:
            raise ValueError(f"Failed to process with vision-language processor: {e}")
    else:
        # Use tokenizer for text-only models
        prompt_text = llm.tokenizer.apply_chat_template(
            conversation=llm_call.prompt.messages,
            tokenize=False,
            add_generation_prompt=True,
        )
        text = llm.tokenizer.apply_chat_template(
            full_messages,
            tokenize=False,
        )
        prompt_token_ids = llm.tokenizer.apply_chat_template(
            llm_call.prompt.messages,
            add_special_tokens=True,
            add_generation_prompt=True,
        )

    output_text = text[len(prompt_text) :]

    # Get the appropriate tokenizer (from processor if using vision model)
    tokenizer = processor.tokenizer if use_processor else llm.tokenizer

    if tokenizer.bos_token and text.startswith(tokenizer.bos_token):
        text = text[len(tokenizer.bos_token) :]

    if not llm_call.logprobs:
        raise ValueError("Logprobs are required to make training data for RL")

    # We add the exact token ids and logprobs to "training_text" to ensure inference/training consistency
    labels = [lp.token_id for lp in llm_call.logprobs]
    input_ids = prompt_token_ids + labels
    # Apply masking to input tokens that aren't generated
    labels = [MASKED_TOKEN_ID] * len(prompt_token_ids) + labels
    logprobs = [lp.logprob for lp in llm_call.logprobs]
    finish_reason = llm_call.llm_info.get("finish_reason")
    if finish_reason is not None:
        finished = finish_reason != "length"
    else:
        eos_token = tokenizer.eos_token or ""
        finished = bool(eos_token) and llm_call.output.content.endswith(eos_token)
    prompt_tokens = llm_call.prompt_length_tokens
    output_tokens = llm_call.output_length_tokens

    return TrainingText(
        text=text,
        n_predicted=len(output_text),
        input_ids=input_ids,
        labels=labels,
        logprobs=logprobs,
        finished=finished,
        prompt_tokens=prompt_tokens,
        output_tokens=output_tokens,
        visual_features=visual_features,
    )<|MERGE_RESOLUTION|>--- conflicted
+++ resolved
@@ -67,11 +67,7 @@
     if isinstance(value, (list, tuple)):
         return [_to_plain_obj(item) for item in value]
     return value
-<<<<<<< HEAD
-    
-=======
-
->>>>>>> 9d0ac365
+
 
 async def llm_async_generate(
     llm: TrainableLLM, prompt: Prompt, session: aiohttp.ClientSession
