--- conflicted
+++ resolved
@@ -179,13 +179,7 @@
 
     return TrainingText(
         text=text,
-<<<<<<< HEAD
-        n_predicted=len(
-            llm_call.logprobs
-        ),  # TODO: should be character based, not token based
-=======
         n_predicted=len(output_text),
->>>>>>> 4f3ba318
         input_ids=input_ids,
         labels=labels,
         logprobs=logprobs,
