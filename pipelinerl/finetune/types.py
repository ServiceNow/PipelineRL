--- conflicted
+++ resolved
@@ -69,27 +69,17 @@
     pixel_values: torch.FloatTensor | None = None
     image_grid_thw: torch.LongTensor | None = None
     
-<<<<<<< HEAD
-    # TODO: am i needed?
-    @field_validator('input_ids', 'attention_mask', 'labels', 'position_ids',  mode='before')
-=======
     @field_validator('input_ids', 'attention_mask', 'labels', 'position_ids', 'image_grid_thw', mode='before')
->>>>>>> 9771c2c2
     @classmethod
     def convert_to_long_tensor(cls, v: List[int] | torch.Tensor | None) -> torch.LongTensor | None:
         """Handle initialization of long tensors from different types."""
         if v is None:
             return None
         if isinstance(v, torch.Tensor):
-<<<<<<< HEAD
-            return v.long() # type: ignore
-        return torch.tensor(v, dtype=torch.long)
-=======
             return v.long()
         if isinstance(v, list) or isinstance(v, np.ndarray):
             return torch.tensor(v, dtype=torch.long)
         raise ValueError(f"Unsupported type for long tensor: {type(v)}")
->>>>>>> 9771c2c2
     
     @field_validator('seq_boundaries', mode='before')
     @classmethod
