import contextlib
import json
import logging
import os
import shutil
import time
from pathlib import Path
import traceback
from typing import Dict, Mapping, List, Any
<<<<<<< HEAD

=======
>>>>>>> 8d4b3002
import numpy as np
import psutil
import requests
from importlib.metadata import distributions
from omegaconf import DictConfig, ListConfig, OmegaConf
from transformers import PreTrainedTokenizer

from pipelinerl.world import Job
from pipelinerl.llm import LLMOutput, Prompt

import wandb
from wandb.sdk import wandb_run

logger = logging.getLogger(__name__)

_ENV_METADATA_KEYS = {"key", "mode", "replicas_per_actor"}


def _strip_environment_metadata(env_cfg: DictConfig | dict | None):
    if env_cfg is None:
        return None
    if isinstance(env_cfg, DictConfig):
        data = OmegaConf.to_container(env_cfg, resolve=True)
    elif isinstance(env_cfg, dict):
        data = dict(env_cfg)
    else:
        return env_cfg
    for meta_key in _ENV_METADATA_KEYS:
        data.pop(meta_key, None)
    return OmegaConf.create(data)


def _env_cfg_type(env_cfg, field: str):
    if isinstance(env_cfg, DictConfig):
        return env_cfg.get(field, None)
    if isinstance(env_cfg, dict):
        return env_cfg.get(field)
    return None


def select_environment_config(cfg: DictConfig, *, key: str | None = None, index: int | None = None):
    env_cfgs = getattr(cfg, "environments", None)
    if env_cfgs:
        if isinstance(env_cfgs, (ListConfig, list)):
            if key is not None:
                for env_cfg in env_cfgs:
                    env_key = _env_cfg_type(env_cfg, "key") or _env_cfg_type(env_cfg, "name")
                    if env_key is not None and str(env_key) == str(key):
                        return _strip_environment_metadata(env_cfg)
            if index is not None and 0 <= index < len(env_cfgs):
                return _strip_environment_metadata(env_cfgs[index])
        elif isinstance(env_cfgs, (DictConfig, dict)):
            if key is not None and key in env_cfgs:
                return _strip_environment_metadata(env_cfgs[key])
            if index is not None:
                for idx, env_key in enumerate(env_cfgs):
                    if idx == index:
                        return _strip_environment_metadata(env_cfgs[env_key])

    return getattr(cfg, "environment", None)


def _domain_mix_weights(cfg: DictConfig) -> dict[str, float]:
    domain_mix_cfg = getattr(getattr(cfg, "actor", None), "domain_mix", None)
    if not domain_mix_cfg:
        return {}
    try:
        mix_weights = OmegaConf.to_container(domain_mix_cfg, resolve=True)
    except Exception:
        return {}
    if not isinstance(mix_weights, dict):
        return {}
    weights: dict[str, float] = {}
    for key, value in mix_weights.items():
        try:
            weight = float(value)
        except (TypeError, ValueError):
            continue
        if weight > 0:
            weights[str(key)] = weight
    return weights


def _apply_domain_mix_replicas(cfg: DictConfig, specs: list[dict[str, Any]], default_replicas: Any) -> None:
    weights = _domain_mix_weights(cfg)
    if not weights:
        return
    try:
        default_value = float(default_replicas)
    except (TypeError, ValueError):
        return
    if default_value <= 0:
        return
    weighted_specs = [spec for spec in specs if spec.get("mode") == "remote" and spec.get("key") in weights]
    if not weighted_specs:
        return
    total_weight = sum(weights[spec["key"]] for spec in weighted_specs)
    if total_weight <= 0:
        return
    average_weight = total_weight / len(weighted_specs)
    if average_weight <= 0:
        return
    for spec in weighted_specs:
        key = spec["key"]
        scaled = default_value * (weights[key] / average_weight)
        replicas = max(1, int(round(scaled)))
        current = spec.get("replicas_per_actor")
        if current is None or current == default_replicas:
            spec["replicas_per_actor"] = replicas


def collect_environment_specs(cfg: DictConfig) -> list[dict[str, Any]]:
    specs: list[dict[str, Any]] = []
    env_cfgs = getattr(cfg, "environments", None)
    default_mode = str(getattr(cfg.world, "environment_mode", "remote"))
    default_replicas = getattr(cfg.world, "env_replicas_per_actor", 1)

    if isinstance(env_cfgs, (ListConfig, list)):
        iterable = list(env_cfgs)
        for idx, env_cfg in enumerate(iterable):
            if env_cfg is None:
                continue
            key = _env_cfg_type(env_cfg, "key") or _env_cfg_type(env_cfg, "name")
            mode = _env_cfg_type(env_cfg, "mode")
            replicas = _env_cfg_type(env_cfg, "replicas_per_actor")
            specs.append(
                {
                    "key": str(key) if key is not None else f"environment_{idx}",
                    "mode": str(mode) if mode is not None else default_mode,
                    "replicas_per_actor": replicas,
                    "index": idx,
                }
            )
    elif isinstance(env_cfgs, (DictConfig, dict)):
        items = env_cfgs.items()
        for idx, (key, env_cfg) in enumerate(items):
            if env_cfg is None:
                continue
            mode = _env_cfg_type(env_cfg, "mode")
            replicas = _env_cfg_type(env_cfg, "replicas_per_actor")
            specs.append(
                {
                    "key": str(key),
                    "mode": str(mode) if mode is not None else default_mode,
                    "replicas_per_actor": replicas,
                    "index": idx,
                }
            )
    else:
        single_env = getattr(cfg, "environment", None)
        if single_env:
            key = _env_cfg_type(single_env, "key") or _env_cfg_type(single_env, "name")
            specs.append(
                {
                    "key": str(key) if key is not None else "default",
                    "mode": default_mode,
                    "replicas_per_actor": default_replicas,
                    "index": 0,
                }
            )
    _apply_domain_mix_replicas(cfg, specs, default_replicas)
    return specs


def resolve_environment_key(cfg: DictConfig, default: str | None = None) -> str | None:
    explicit = cfg.get("environment_key", None) if hasattr(cfg, "get") else None
    if explicit:
        return str(explicit)
    specs = collect_environment_specs(cfg)
    if len(specs) == 1:
        return specs[0]["key"]
    return default


def get_environment_jobs(cfg: DictConfig, key: str | None = None) -> list[Job]:
    jobs_cfg = getattr(cfg, "jobs", [])
    env_jobs = [Job(**job) for job in jobs_cfg if job["kind"] == "environment"]
    if key is None:
        return env_jobs
    filtered = [job for job in env_jobs if getattr(job, "environment_key", None) == key]
    return filtered or env_jobs

def init_wandb(
    cfg: DictConfig,
    run_dir: Path,
    config_for_wandb: DictConfig | dict,
) -> wandb_run.Run:
    """Initialize W&B.

    config_for_wandb is the configuration that will be logged to W&B.

    """
    if config_for_wandb is None:
        config_for_wandb = cfg.dict()

    python_env = {}
    for dist in distributions():
        python_env[dist.metadata["Name"]] = dist.version
    config_for_wandb["python_env"] = python_env

    if cfg.wandb.wandb_resume == "always":
        resume = "allow"
    elif cfg.wandb.wandb_resume == "never":
        resume = "never"
    elif cfg.wandb.wandb_resume == "if_not_interactive":
        raise NotImplementedError()
    else:
        raise ValueError(f"Unknown value for wandb_resume: {cfg.finetune.wandb_resume}")

    wandb_name = str(run_dir)
    root = cfg.wandb.wandb_workspace_root
    if root:
        if not wandb_name.startswith(root + "/"):
            raise ValueError(f"run_dir {run_dir} does not start with root {root}")
        wandb_name = wandb_name[len(root) + 1 :]

    wandb_id = cfg.wandb.wandb_id
    if not wandb_id:
        wandb_id = wandb_name.replace("/", "_")

    if len(wandb_name) > 128:
        logger.warning(f"wandb_name: {wandb_name} is longer than 128 characters. Truncating to 128 characters.")

    logging.info(f"Initializing W&B with\nname: {wandb_name[:128]}\nid: {wandb_id}\nresume: {resume}")
    run = wandb.init(
        name=wandb_name[:128],  # wandb limits name to 128 characters
        entity=cfg.wandb.wandb_entity_name,
        project=cfg.wandb.wandb_project_name,
        group=cfg.wandb.wandb_group,
        dir=cfg.wandb.wandb_dir,
        config=config_for_wandb,  # type: ignore
        resume=resume,
        id=wandb_id,
        tags=cfg.wandb.tags,
    )
    if not isinstance(run, wandb_run.Run):
        raise ValueError("W&B init failed")
    return run


def generate_cuda_device_strings(total_gpus: int, gpus_per_model: int) -> List[str]:
    """
    Generate a list of CUDA device strings for assigning GPUs to models.

    Args:
    - total_gpus (int): The total number of GPUs available.
    - gpus_per_model (int): The number of GPUs required per model.

    Returns:
    - List[str]: A list of strings, each representing the CUDA devices for a model.
    """
    cuda_device_strings = []
    for start_gpu in range(0, total_gpus, gpus_per_model):
        end_gpu = start_gpu + gpus_per_model
        cuda_devices = ",".join(str(i) for i in range(start_gpu, end_gpu))
        cuda_device_strings.append(cuda_devices)
    return cuda_device_strings


def setup_logging(logging_dir: Path, stage: str):
    print(f"Setting up logging to {logging_dir}")

    logging_dir = Path(logging_dir)
    logging_dir.mkdir(parents=True, exist_ok=True)  # Create the output directory if it doesn't exist

    # Define log file paths
    info_log = logging_dir / "info.log"
    debug_log = logging_dir / "debug.log"
    error_log = logging_dir / "error.log"
    warning_log = logging_dir / "warning.log"

    # Clear any existing handlers
    logger = logging.getLogger()  # get root logger
    logger.handlers = []  # Clear existing handlers
    logger.setLevel(logging.DEBUG)  # Ensure all levels are captured at the root level

    # Create file handlers for each log level
    info_handler = logging.FileHandler(info_log)
    info_handler.setLevel(logging.INFO)

    debug_handler = logging.FileHandler(debug_log)
    debug_handler.setLevel(logging.DEBUG)

    error_handler = logging.FileHandler(error_log)
    error_handler.setLevel(logging.ERROR)

    warning_handler = logging.FileHandler(warning_log)
    warning_handler.setLevel(logging.WARNING)

    stdout_handler = logging.StreamHandler()
    stdout_handler.setLevel(logging.INFO)

    # Create formatters and set them to the handlers
    formatter = logging.Formatter(f"[{stage}]: %(asctime)s - %(name)s - %(levelname)s - %(message)s")

    info_handler.setFormatter(formatter)
    debug_handler.setFormatter(formatter)
    error_handler.setFormatter(formatter)
    stdout_handler.setFormatter(formatter)
    warning_handler.setFormatter(formatter)

    # Add the handlers to the logger
    logger.addHandler(info_handler)
    logger.addHandler(debug_handler)
    logger.addHandler(error_handler)
    logger.addHandler(stdout_handler)
    logger.addHandler(warning_handler)


def load_state(state_path):
    if state_path.exists():
        with open(state_path, "r") as f:
            return json.load(f)
    else:
        return {"iteration": 0}


def save_state(state, state_path):
    with open(state_path, "w") as f:
        json.dump(state, f)


def clean_up(target_path: Path, state: Dict, state_path: str | Path) -> None:
    os.makedirs(target_path, exist_ok=True)

    def remove_dir(directory: Path):
        if directory.exists() and directory.is_dir():
            shutil.rmtree(directory)

    # Reset the state iteration steps
    state["iteration"] = 0
    save_state(state, state_path)

    logger.info("Cleaning up checkpoints and training state")
    # list of files to remove
    files = [
        target_path / "debug.log",
        target_path / "error.log",
        target_path / "info.log",
    ]

    for file in files:
        if file.exists():
            # erase the content but not the file
            with open(file, "w"):
                pass
            logger.info(f"{file} erased.")

    # List of directories to remove
    directories = [
        target_path / "llm_calls.sqlite",
        target_path / "dialogue_trace.log",
        target_path / "rollouts",
        target_path / "tapes",
        target_path / "conf",
        target_path / "finetune" / "current",
        target_path / "finetune" / "logs",
        target_path / "finetune" / "intermediate",
        target_path / "finetune" / "training_state",
    ]

    for directory in directories:
        remove_dir(directory)
        logger.info(f"{directory} removed.")


def always_or_never_success_stats(success_stats: Mapping[str, Mapping[str, list[int]]]) -> dict[str, float]:
    always_success = {}
    never_success = {}
    sometimes_success = {}
    for dataset in success_stats:
        for problem in success_stats[dataset]:
            always_success[problem] = all(success_stats[dataset][problem])
            never_success[problem] = not any(success_stats[dataset][problem])
            sometimes_success[problem] = not always_success[problem] and not never_success[problem]
    return {  # type: ignore
        "always_success": float(np.mean(list(always_success.values()))),
        "never_success": float(np.mean(list(never_success.values()))),
        "sometimes_success": float(np.mean(list(sometimes_success.values()))),
    }


def dict_to_list(d: Dict[Any, Any] | List[Any]) -> List[Any]:
    if isinstance(d, dict):
        return [item for v in d.values() for item in dict_to_list(v)]
    return d


def calculate_stats(stats: List | Dict[Any, Any]) -> Dict[str, float]:
    if isinstance(stats, dict):
        # stats is a dict of list
        stats = dict_to_list(stats)

    if not isinstance(stats, list):
        raise TypeError(f"Expected stats to be a list, got {type(stats)}")

    if len(stats) == 0:
        return {}

    aggregated_stats = {
        "max": float(max(stats)),
        "min": float(min(stats)),
        "var": float(np.var(stats)),
        "mean": float(np.mean(stats)),
    }

    if aggregated_stats["var"] == 0:
        # pop max, min, and var
        aggregated_stats.pop("max")
        aggregated_stats.pop("min")
        aggregated_stats.pop("var")

    return aggregated_stats


def get_tokens_from_hf_tokenizer(tokenizer: PreTrainedTokenizer | None, prompt: Prompt, output: LLMOutput) -> list:
    if not tokenizer:
        return []
    prompt_token_ids = tokenizer.apply_chat_template(
        conversation=prompt.messages, tokenize=True, add_generation_prompt=True
    )
    text_token_ids = tokenizer.apply_chat_template(
        prompt.messages + [{"role": "assistant", "content": output.content}], tokenize=True
    )
    output_token_ids = text_token_ids[len(prompt_token_ids) :]
    output_tokens = [tokenizer.decode(output_token_id) for output_token_id in output_token_ids]
    return output_tokens


def wait_for_inference_servers(urls: list[str]):
    logger.info("Waiting for inference servers to be up")
    while True:
        all_servers_up = True
        still_not_up = None
        for url in urls:
            try:
                response = requests.get(f"{url}/health")
                if response.status_code != 200:
                    all_servers_up = False
                    still_not_up = url
                    break
            except requests.exceptions.ConnectionError:
                all_servers_up = False
                still_not_up = url
                break
        if all_servers_up:
            break
        logger.info(f"Still waiting for {still_not_up} ...")
        time.sleep(3.0)
    logger.info("All inference servers are up")


def wait_for_environments(cfg: DictConfig):
    """Wait for remote environment servers to report healthy."""
    specs = collect_environment_specs(cfg)
    if not any(spec.get("mode") == "remote" for spec in specs):
        return

    env_jobs = get_environment_jobs(cfg)
    if not env_jobs:
        return
    for job in env_jobs:
        while True:
            url = f"http://{job.hostname}:{job.port}/health"
            try:
                response = requests.get(url)
                if response.status_code == 200:
                    logger.info(
                        "Environment %s ready at %s",
                        job.environment_key if job.environment_key is not None else job.replica_idx,
                        url,
                    )
                    break
            except requests.exceptions.RequestException:
                logger.info(f"Waiting for environment at {url} to be ready...")
                time.sleep(5.0)


@contextlib.contextmanager
def better_crashing(entrypoint_name: str):
    try:
        yield
    except Exception as e:
        # TODO: understand why the logging message can appear super late
        logger.error(f"Exception in {entrypoint_name}: {e}")
        logger.error(f"Traceback: {traceback.format_exc()}")
        # get process if of the current process
        process_id = os.getpid()
        terminate_with_children(process_id)
        logger.error("I should not even be here...")
        import sys

        sys.exit(1)


def terminate_with_children(process_id: int):
    """Terminate the process and all its children"""
    try:
        parent = psutil.Process(process_id)
        children = parent.children(recursive=True)

        # First attempt graceful termination of children
        for child in children:
            child.terminate()

        # Wait for children to terminate
        _, alive = psutil.wait_procs(children, timeout=5)

        if alive:
            logger.info(f"{len(alive)} children still alive, trying SIGKILL")
            for child in alive:
                child.kill()

        # Terminate parent process
        parent.terminate()
        parent.wait(timeout=3)

        # Force kill parent if still alive
        if parent.is_running():
            parent.kill()
            logger.info(f"Trying SIGKILL on parent process {process_id}")
            parent.wait()
            logger.info(f"Parent process {process_id} finished.")

    except psutil.NoSuchProcess:
        pass
    except Exception as e:
        logger.error(f"Error stopping process {process_id}: {e}")<|MERGE_RESOLUTION|>--- conflicted
+++ resolved
@@ -7,10 +7,7 @@
 from pathlib import Path
 import traceback
 from typing import Dict, Mapping, List, Any
-<<<<<<< HEAD
-
-=======
->>>>>>> 8d4b3002
+
 import numpy as np
 import psutil
 import requests
